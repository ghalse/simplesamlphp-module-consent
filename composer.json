--- conflicted
+++ resolved
@@ -32,11 +32,8 @@
         "webmozart/assert": "~1.4"
     },
     "require-dev": {
-<<<<<<< HEAD
-=======
         "phpunit/phpunit": "^6.0",
         "sensiolabs/security-checker": "^5.0.3",
->>>>>>> ce034aa3
         "simplesamlphp/simplesamlphp": "^1.17",
         "simplesamlphp/simplesamlphp-test-framework": "^0.0.15",
         "squizlabs/php_codesniffer": "^3.5"
